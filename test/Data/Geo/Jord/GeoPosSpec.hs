--- conflicted
+++ resolved
@@ -41,17 +41,6 @@
         it "fails to read 544807S1811811W" $ readGeoPosM "544807S1811811W" `shouldBe` Nothing
         it "fails to read 546007S1801811W" $ readGeoPosM "546007S1801811W" `shouldBe` Nothing
         it "fails to read 545907S1801860W" $ readGeoPosM "545907S1801860W" `shouldBe` Nothing
-<<<<<<< HEAD
-    describe "Showing GeoPos" $ do
-        it "return the N/E position formatted in DMS with symbols" $
-            show (geoPos 55.60583333 13.00055556) `shouldBe` "55°36'21.0\"N,13°0'2.0\"E"
-        it "return the S/E position formatted in DMS with symbols" $
-            show (geoPos (-1.28305556) 36.81666) `shouldBe` "1°16'59.0\"S,36°48'59.976\"E"
-        it "return the N/W position formatted in DMS with symbols" $
-            show (geoPos 47.60611 (-122.33194)) `shouldBe` "47°36'21.996\"N,122°19'54.984\"W"
-        it "return the S/W position formatted in DMS with symbols" $
-            show (geoPos (-54.80194) (-68.30305)) `shouldBe` "54°48'6.984\"S,68°18'10.98\"W"
-=======
     describe "Showing geographic positions" $ do
         it "shows the N/E position formatted in DMS with symbols" $
             show (geoPos 55.60583333 13.00055556) `shouldBe` "55°36'20.999\"N,13°0'2.0\"E"
@@ -60,5 +49,4 @@
         it "shows the N/W position formatted in DMS with symbols" $
             show (geoPos 47.60611 (-122.33194)) `shouldBe` "47°36'21.996\"N,122°19'54.984\"W"
         it "shows the S/W position formatted in DMS with symbols" $
-            show (geoPos (-54.80194) (-68.30305)) `shouldBe` "54°48'6.984\"S,68°18'10.979\"W"
->>>>>>> c7e4d096
+            show (geoPos (-54.80194) (-68.30305)) `shouldBe` "54°48'6.984\"S,68°18'10.979\"W"