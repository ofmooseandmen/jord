<<<<<<< HEAD
### 0.5.0.0
=======
### 0.4.2.0

- Fixed intercept
- jord-exe renamed jord-repl
>>>>>>> 0c9d2799

### 0.4.1.0

- Fixed interceptBySpeed
- Nautical miles symbol is "nm"
- REPL: intercept for intercept, interceptBySpeed and interceptByTime
- REPL: show length and speed in user selected unit

### 0.4.0.0

- Added ECEF, frames and delta to REPL
- Added Speed
- Added Duration
- Added Kinematics: course, position, CPA and intercept

### 0.3.1.0

- Added ECEF position
- Added Frames (Body, Local, North East Down)
- Added delta and target from position(s), frame and earth model
- Added earth models (WGS84, WGS72, GRS80 and derived spherical models)
- Builds against LTS 12.2 (GHC 8.4.3) and LTS 11.18 (GHC 8.2.2)

### 0.2.0.0

- GeoPos -> LatLong
- Split Position from GreatCircle
- require base >= 4.9

### 0.1.0.0

- Initial version<|MERGE_RESOLUTION|>--- conflicted
+++ resolved
@@ -1,11 +1,11 @@
-<<<<<<< HEAD
 ### 0.5.0.0
-=======
+
+- Benchmarks
+
 ### 0.4.2.0
 
 - Fixed intercept
 - jord-exe renamed jord-repl
->>>>>>> 0c9d2799
 
 ### 0.4.1.0
 
